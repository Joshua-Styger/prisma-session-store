--- conflicted
+++ resolved
@@ -230,54 +230,8 @@
         select: { sid: true },
       });
 
-<<<<<<< HEAD
-      for (const session of sessions) {
-        const now = new Date();
-        const remainingSec = (session.expires.valueOf() - now.valueOf()) / 1000;
-        this.logger.log(`session:${session.sid} expires in ${remainingSec}sec`);
-
-        if (now.valueOf() >= session.expires.valueOf()) {
-          this.logger.log(`Deleting session with sid: ${session.sid}`);
-          await this.prisma.session.delete({
-            where: { sid: session.sid },
-          });
-        }
-      }
-    };
-
-    /**
-     * Commit the given `session` object associated with the given `sid`.
-     *
-     * @param sid the ID to save the session data under
-     * @param session the session data to save
-     * @param callback a callback with the results of saving the data
-     * or an error that occurred
-     */
-    public readonly set = async (
-      sid: string,
-      session: PartialDeep<Express.SessionData>,
-      callback?: (err?: unknown) => void
-    ) => {
-      if (!(await this.validateConnection())) return callback?.();
-
-      const ttl = getTTL(this.options, session, sid);
-      const expires = createExpiration(ttl, {
-        rounding: this.options.roundTTL,
-      });
-
-      let sessionString;
-      try {
-        sessionString = this.serializer.stringify(session);
-      } catch (e: unknown) {
-        this.logger.error(`set(): ${String(e)}`);
-        if (callback) defer(callback, e);
-
-        return;
-      }
-=======
       const sids = sessions.map(({ sid }) => sid);
       if (callback) defer(callback, undefined, sids);
->>>>>>> d8c3c029
 
       return sids;
     } catch (e: unknown) {
@@ -358,7 +312,7 @@
     if (!(await this.validateConnection())) return callback?.();
 
     const ttl = getTTL(this.options, session, sid);
-    const expires = createExpiration(ttl);
+    const expires = createExpiration(ttl, { rounding: this.options.roundTTL });
 
     let sessionString;
     try {
@@ -394,35 +348,8 @@
       });
     }
 
-<<<<<<< HEAD
-    /**
-     * Refresh the time-to-live for the session with the given `sid`.
-     *
-     * @param sid the id of the session to refresh
-     * @param session the data of the session to resave
-     * @param callback a callback notifying that the refresh was completed
-     * or that an error occurred
-     */
-    public readonly touch = async (
-      sid: string,
-      session: PartialDeep<Express.SessionData>,
-      callback?: (err?: unknown) => void
-    ) => {
-      if (!(await this.validateConnection())) return callback?.();
-
-      const ttl = getTTL(this.options, session, sid);
-      const expires = createExpiration(ttl, {
-        rounding: this.options.roundTTL,
-      });
-
-      try {
-        const existingSession = await this.prisma.session.findOne({
-          where: { sid },
-        });
-=======
     if (callback) defer(callback);
   };
->>>>>>> d8c3c029
 
   /**
    * A function to stop any ongoing intervals and disconnect from the `PrismaClient`
@@ -469,7 +396,7 @@
     if (!(await this.validateConnection())) return callback?.();
 
     const ttl = getTTL(this.options, session, sid);
-    const expires = createExpiration(ttl);
+    const expires = createExpiration(ttl, { rounding: this.options.roundTTL });
 
     try {
       const existingSession = await this.prisma.session.findOne({
